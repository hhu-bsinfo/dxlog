--- conflicted
+++ resolved
@@ -85,16 +85,9 @@
 
     compileOnly 'org.projectlombok:lombok:1.18.2'
 
-<<<<<<< HEAD
-    implementation 'de.hhu.bsinfo:dxutils:0.5.0-SNAPSHOT'
-    implementation 'de.hhu.bsinfo:dxmem:0.5.0-SNAPSHOT'
-    implementation 'de.hhu.bsinfo:dxnet:0.5.0-SNAPSHOT'
-    nativeApi 'de.hhu.bsinfo:dxutils:0.5.0-SNAPSHOT'
-=======
     implementation 'de.hhu.bsinfo:dxutils:0.6.0' + (Boolean.valueOf(System.getProperty('release')) ? '' : '-SNAPSHOT')
     implementation 'de.hhu.bsinfo:dxmem:0.6.0' + (Boolean.valueOf(System.getProperty('release')) ? '' : '-SNAPSHOT')
     implementation 'de.hhu.bsinfo:dxnet:0.6.0' + (Boolean.valueOf(System.getProperty('release')) ? '' : '-SNAPSHOT')
->>>>>>> 9863a5c1
 
     testCompile group: 'junit', name: 'junit', version: '4.12'
 }
